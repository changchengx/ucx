--- conflicted
+++ resolved
@@ -9,7 +9,6 @@
 #
 #
 java_happy="no"
-mvn_args="-DtestSources=\"**/jucx/**\" -Dmaven.test.skip=true -DskipCopy=true"
 AC_ARG_WITH([java],
             [AC_HELP_STRING([--with-java=(PATH)],
                             [Compile Java UCX (default is guess).])
@@ -21,14 +20,6 @@
        AC_CHECK_PROG(JAVABIN, java, yes)
        AS_IF([test "x${MVNBIN}" == "xyes" -a "x${JAVABIN}" == "xyes"],
              [
-<<<<<<< HEAD
-=======
-              AC_MSG_CHECKING([mvn plugins and dependencies availability])
-              AC_SUBST([MVNAVAIL], [$(cd $srcdir/bindings/java && mvn $(echo "${mvn_args}") install >/dev/null && \
-                                                          mvn $(echo "${mvn_args}") clean   >/dev/null && \
-                                                          echo yes || echo no)])
-              AC_MSG_RESULT([${MVNAVAIL}])
->>>>>>> 9159cca5
               AS_IF([test -n "$with_java" -a "x$with_java" != "xyes" -a "x$with_java" != "xguess"],
                     [java_dir=$with_java],
                     [
