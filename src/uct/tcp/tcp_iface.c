/**
 * Copyright (C) Mellanox Technologies Ltd. 2001-2019.  ALL RIGHTS RESERVED.
 * See file LICENSE for terms.
 */

#include "tcp.h"

#include <ucs/async/async.h>
#include <ucs/sys/string.h>
#include <ucs/config/types.h>
#include <sys/socket.h>
#include <sys/poll.h>
#include <netinet/tcp.h>
#include <dirent.h>

static ucs_config_field_t uct_tcp_iface_config_table[] = {
  {"", "", NULL,
   ucs_offsetof(uct_tcp_iface_config_t, super),
   UCS_CONFIG_TYPE_TABLE(uct_iface_config_table)},

  {"SEG_SIZE", "8k",
   "Size of copy-out buffer",
   ucs_offsetof(uct_tcp_iface_config_t, seg_size), UCS_CONFIG_TYPE_MEMUNITS},

  {"PREFER_DEFAULT", "y",
   "Give higher priority to the default network interface on the host",
   ucs_offsetof(uct_tcp_iface_config_t, prefer_default), UCS_CONFIG_TYPE_BOOL},

  {"MAX_POLL", UCS_PP_MAKE_STRING(UCT_TCP_MAX_EVENTS),
   "Number of times to poll on a ready socket. 0 - no polling, -1 - until drained",
   ucs_offsetof(uct_tcp_iface_config_t, max_poll), UCS_CONFIG_TYPE_UINT},

  {"NODELAY", "y",
   "Set TCP_NODELAY socket option to disable Nagle algorithm. Setting this\n"
   "option usually provides better performance",
   ucs_offsetof(uct_tcp_iface_config_t, sockopt_nodelay), UCS_CONFIG_TYPE_BOOL},

  {"SNDBUF", "auto",
   "Socket send buffer size",
   ucs_offsetof(uct_tcp_iface_config_t, sockopt_sndbuf), UCS_CONFIG_TYPE_MEMUNITS},

  {"RCVBUF", "auto",
   "Socket receive buffer size",
   ucs_offsetof(uct_tcp_iface_config_t, sockopt_rcvbuf), UCS_CONFIG_TYPE_MEMUNITS},

  UCT_IFACE_MPOOL_CONFIG_FIELDS("TX_", -1, 8, "send",
                                ucs_offsetof(uct_tcp_iface_config_t, tx_mpool), ""),

  UCT_IFACE_MPOOL_CONFIG_FIELDS("RX_", -1, 8, "receive",
                                ucs_offsetof(uct_tcp_iface_config_t, rx_mpool), ""),

  {NULL}
};


static UCS_CLASS_DEFINE_DELETE_FUNC(uct_tcp_iface_t, uct_iface_t);

static ucs_status_t uct_tcp_iface_get_device_address(uct_iface_h tl_iface,
                                                     uct_device_addr_t *addr)
{
    uct_tcp_iface_t *iface = ucs_derived_of(tl_iface, uct_tcp_iface_t);

    *(struct in_addr*)addr = iface->config.ifaddr.sin_addr;
    return UCS_OK;
}

static ucs_status_t uct_tcp_iface_get_address(uct_iface_h tl_iface, uct_iface_addr_t *addr)
{
    uct_tcp_iface_t *iface = ucs_derived_of(tl_iface, uct_tcp_iface_t);

    *(in_port_t*)addr = iface->config.ifaddr.sin_port;
    return UCS_OK;
}

static int uct_tcp_iface_is_reachable(const uct_iface_h tl_iface,
                                      const uct_device_addr_t *dev_addr,
                                      const uct_iface_addr_t *iface_addr)
{
    uct_tcp_iface_t *iface         = ucs_derived_of(tl_iface, uct_tcp_iface_t);
    const in_addr_t *remote_inaddr = (const in_addr_t*)dev_addr;
    in_addr_t netmask              = iface->config.netmask.sin_addr.s_addr;

    return (*remote_inaddr & netmask) ==
           (iface->config.ifaddr.sin_addr.s_addr & netmask);
}

static ucs_status_t uct_tcp_iface_query(uct_iface_h tl_iface, uct_iface_attr_t *attr)
{
    uct_tcp_iface_t *iface = ucs_derived_of(tl_iface, uct_tcp_iface_t);
    ucs_status_t status;
    int is_default;

    memset(attr, 0, sizeof(*attr));
    attr->iface_addr_len   = sizeof(in_port_t);
    attr->device_addr_len  = sizeof(struct in_addr);
    attr->cap.flags        = UCT_IFACE_FLAG_CONNECT_TO_IFACE |
                             UCT_IFACE_FLAG_AM_SHORT         |
                             UCT_IFACE_FLAG_AM_BCOPY         |
                             UCT_IFACE_FLAG_PENDING          |
                             UCT_IFACE_FLAG_CB_SYNC          |
                             UCT_IFACE_FLAG_EVENT_SEND_COMP  |
                             UCT_IFACE_FLAG_EVENT_RECV;

    attr->cap.am.max_short = attr->cap.am.max_bcopy =
        iface->seg_size - sizeof(uct_tcp_am_hdr_t);

    status = uct_tcp_netif_caps(iface->if_name, &attr->latency.overhead,
                                &attr->bandwidth);
    if (status != UCS_OK) {
        return status;
    }

    attr->latency.growth   = 0;
    attr->overhead         = 50e-6;  /* 50 usec */

    if (iface->config.prefer_default) {
        status = uct_tcp_netif_is_default(iface->if_name, &is_default);
        if (status != UCS_OK) {
             return status;
        }

        attr->priority = is_default ? 0 : 1;
    } else {
        attr->priority = 0;
    }

    return UCS_OK;
}

static ucs_status_t uct_tcp_iface_event_fd_get(uct_iface_h tl_iface, int *fd_p)
{
    uct_tcp_iface_t *iface = ucs_derived_of(tl_iface, uct_tcp_iface_t);

    return ucs_event_set_fd_get(iface->event_set, fd_p);
}

static void uct_tcp_iface_handle_events(void *callback_data,
                                        int event_set_events, void *arg)
{
    unsigned *count  = (unsigned*)arg;
    uct_tcp_ep_t *ep = (uct_tcp_ep_t*)callback_data;

<<<<<<< HEAD
    ucs_assertv(ep->conn_state != UCT_TCP_EP_CONN_STATE_CLOSED, "ep=%p", ep);

    if (epoll_events & EPOLLIN) {
        count += uct_tcp_ep_progress_rx(ep);
    }
    if (epoll_events & EPOLLOUT) {
        count += uct_tcp_ep_progress_tx(ep);
=======
    if (event_set_events & UCS_EVENT_SET_EVREAD) {
        *count += uct_tcp_ep_progress(ep, UCT_TCP_EP_CTX_TYPE_RX);
    }
    if (event_set_events & UCS_EVENT_SET_EVWRITE) {
        *count += uct_tcp_ep_progress(ep, UCT_TCP_EP_CTX_TYPE_TX);
>>>>>>> 0a3bcffe
    }
}

unsigned uct_tcp_iface_progress(uct_iface_h tl_iface)
{
    uct_tcp_iface_t *iface = ucs_derived_of(tl_iface, uct_tcp_iface_t);
    unsigned read_events   = 0;
    unsigned count         = 0;
    unsigned nevents       = 0;
    ucs_status_t status;

    do {
        status = ucs_event_set_wait(iface->event_set,
                                    iface->config.max_poll - read_events,
                                    0, uct_tcp_iface_handle_events,
                                    (void *)&count, &nevents);
        read_events += nevents;
        ucs_trace_poll("iface=%p ucs_event_set_wait(): "
                       "read events=%u, total=%u",
                       iface, nevents, read_events);
    } while ((read_events < iface->config.max_poll) &&
             (status == UCS_INPROGRESS));

    return count;
}

static ucs_status_t uct_tcp_iface_flush(uct_iface_h tl_iface, unsigned flags,
                                        uct_completion_t *comp)
{
    uct_tcp_iface_t *iface = ucs_derived_of(tl_iface, uct_tcp_iface_t);

    if (comp != NULL) {
        return UCS_ERR_UNSUPPORTED;
    }

    if (iface->outstanding) {
        UCT_TL_IFACE_STAT_FLUSH_WAIT(&iface->super);
        return UCS_INPROGRESS;
    }

    UCT_TL_IFACE_STAT_FLUSH(&iface->super);
    return UCS_OK;
}

void uct_tcp_iface_outstanding_inc(uct_tcp_iface_t *iface)
{
    iface->outstanding++;
}

void uct_tcp_iface_outstanding_dec(uct_tcp_iface_t *iface)
{
    ucs_assert(iface->outstanding > 0);
    iface->outstanding--;
}

static void uct_tcp_iface_listen_close(uct_tcp_iface_t *iface)
{
    if (iface->listen_fd != -1) {
        close(iface->listen_fd);
        iface->listen_fd = -1;
    }
}

static void uct_tcp_iface_connect_handler(int listen_fd, void *arg)
{
    uct_tcp_iface_t *iface = arg;
    struct sockaddr_in peer_addr;
    socklen_t addrlen;
    ucs_status_t status;
    int fd;

    ucs_assert(listen_fd == iface->listen_fd);

    for (;;) {
        addrlen = sizeof(peer_addr);

        fd = accept(iface->listen_fd, (struct sockaddr*)&peer_addr, &addrlen);
        if (fd < 0) {
            if ((errno != EAGAIN) && (errno != EWOULDBLOCK) && (errno != EINTR)) {
                ucs_error("accept() failed: %m");
                uct_tcp_iface_listen_close(iface);
            }
            return;
        }

        status = uct_tcp_cm_handle_incoming_conn(iface, &peer_addr, fd);
        if (status != UCS_OK) {
            close(fd);
            return;
        }
    }
}

ucs_status_t uct_tcp_iface_set_sockopt(uct_tcp_iface_t *iface, int fd)
{
    ucs_status_t status;

    status = ucs_socket_setopt(fd, IPPROTO_TCP, TCP_NODELAY,
                               (const void*)&iface->sockopt.nodelay,
                               sizeof(int));
    if (status != UCS_OK) {
        return status;
    }

    if (iface->sockopt.sndbuf != UCS_MEMUNITS_AUTO) {
        status = ucs_socket_setopt(fd, SOL_SOCKET, SO_SNDBUF,
                                   (const void*)&iface->sockopt.sndbuf,
                                   sizeof(int));
        if (status != UCS_OK) {
            return status;
        }
    }

    if (iface->sockopt.rcvbuf != UCS_MEMUNITS_AUTO) {
        status = ucs_socket_setopt(fd, SOL_SOCKET, SO_RCVBUF,
                                   (const void*)&iface->sockopt.rcvbuf,
                                   sizeof(int));
        if (status != UCS_OK) {
            return status;
        }
    }

    return UCS_OK;
}

static uct_iface_ops_t uct_tcp_iface_ops = {
    .ep_am_short              = uct_tcp_ep_am_short,
    .ep_am_bcopy              = uct_tcp_ep_am_bcopy,
    .ep_pending_add           = uct_tcp_ep_pending_add,
    .ep_pending_purge         = uct_tcp_ep_pending_purge,
    .ep_flush                 = uct_tcp_ep_flush,
    .ep_fence                 = uct_base_ep_fence,
    .ep_create                = uct_tcp_ep_create,
    .ep_destroy               = uct_tcp_ep_destroy,
    .iface_flush              = uct_tcp_iface_flush,
    .iface_fence              = uct_base_iface_fence,
    .iface_progress_enable    = uct_base_iface_progress_enable,
    .iface_progress_disable   = uct_base_iface_progress_disable,
    .iface_progress           = uct_tcp_iface_progress,
    .iface_event_fd_get       = uct_tcp_iface_event_fd_get,
    .iface_event_arm          = ucs_empty_function_return_success,
    .iface_close              = UCS_CLASS_DELETE_FUNC_NAME(uct_tcp_iface_t),
    .iface_query              = uct_tcp_iface_query,
    .iface_get_address        = uct_tcp_iface_get_address,
    .iface_get_device_address = uct_tcp_iface_get_device_address,
    .iface_is_reachable       = uct_tcp_iface_is_reachable
};

static ucs_status_t uct_tcp_iface_listener_init(uct_tcp_iface_t *iface)
{
    struct sockaddr_in bind_addr = iface->config.ifaddr;
    socklen_t addrlen            = sizeof(bind_addr);
    int backlog                  = ucs_socket_max_conn();
    ucs_status_t status;
    int ret;

    /* Create the server socket for accepting incoming connections */
    status = ucs_socket_create(AF_INET, SOCK_STREAM, &iface->listen_fd);
    if (status != UCS_OK) {
        return status;
    }

    /* Set the server socket to non-blocking mode */
    status = ucs_sys_fcntl_modfl(iface->listen_fd, O_NONBLOCK, 0);
    if (status != UCS_OK) {
        goto err_close_sock;
    }

    /* Bind socket to random available port */
    bind_addr.sin_port = 0;
    ret = bind(iface->listen_fd, (struct sockaddr*)&bind_addr, sizeof(bind_addr));
    if (ret < 0) {
        ucs_error("bind(fd=%d) failed: %m", iface->listen_fd);
        status = UCS_ERR_IO_ERROR;
        goto err_close_sock;
    }

    /* Get the port which was selected for the socket */
    ret = getsockname(iface->listen_fd, (struct sockaddr*)&bind_addr, &addrlen);
    if (ret < 0) {
        ucs_error("getsockname(fd=%d) failed: %m", iface->listen_fd);
        status = UCS_ERR_IO_ERROR;
        goto err_close_sock;
    }
    iface->config.ifaddr.sin_port = bind_addr.sin_port;

    /* Listen for connections */
    ret = listen(iface->listen_fd, backlog);
    if (ret < 0) {
        ucs_error("listen(fd=%d; backlog=%d)",
                  iface->listen_fd, backlog);
        status = UCS_ERR_IO_ERROR;
        goto err_close_sock;
    }

    ucs_debug("tcp_iface %p: listening for connections on %s:%d", iface,
              inet_ntoa(bind_addr.sin_addr), ntohs(bind_addr.sin_port));

    /* Register event handler for incoming connections */
    status = ucs_async_set_event_handler(iface->super.worker->async->mode,
                                         iface->listen_fd, POLLIN|POLLERR,
                                         uct_tcp_iface_connect_handler, iface,
                                         iface->super.worker->async);
    if (status != UCS_OK) {
        goto err_close_sock;
    }

    return UCS_OK;

err_close_sock:
    close(iface->listen_fd);
    return status;
}

static ucs_mpool_ops_t uct_tcp_mpool_ops = {
    ucs_mpool_chunk_malloc,
    ucs_mpool_chunk_free,
    NULL,
    NULL
};

static UCS_CLASS_INIT_FUNC(uct_tcp_iface_t, uct_md_h md, uct_worker_h worker,
                           const uct_iface_params_t *params,
                           const uct_iface_config_t *tl_config)
{
    uct_tcp_iface_config_t *config = ucs_derived_of(tl_config,
                                                    uct_tcp_iface_config_t);
    ucs_status_t status;

    UCT_CHECK_PARAM(params->field_mask & UCT_IFACE_PARAM_FIELD_OPEN_MODE,
                    "UCT_IFACE_PARAM_FIELD_OPEN_MODE is not defined");
    if (!(params->open_mode & UCT_IFACE_OPEN_MODE_DEVICE)) {
        ucs_error("only UCT_IFACE_OPEN_MODE_DEVICE is supported");
        return UCS_ERR_UNSUPPORTED;
    }

    UCS_CLASS_CALL_SUPER_INIT(uct_base_iface_t, &uct_tcp_iface_ops, md, worker,
                              params, tl_config
                              UCS_STATS_ARG((params->field_mask &
                                             UCT_IFACE_PARAM_FIELD_STATS_ROOT) ?
                                            params->stats_root : NULL)
                              UCS_STATS_ARG(params->mode.device.dev_name));

    ucs_strncpy_zero(self->if_name, params->mode.device.dev_name,
                     sizeof(self->if_name));
    self->outstanding           = 0;
    self->config.prefer_default = config->prefer_default;
    self->config.max_poll       = config->max_poll;
    self->sockopt.nodelay       = config->sockopt_nodelay;
    self->sockopt.sndbuf        = config->sockopt_sndbuf;
    self->sockopt.rcvbuf        = config->sockopt_rcvbuf;
    ucs_list_head_init(&self->ep_list);
    kh_init_inplace(uct_tcp_cm_eps, &self->ep_cm_map);

    self->seg_size = config->seg_size + sizeof(uct_tcp_am_hdr_t);

    status = ucs_mpool_init(&self->tx_mpool, 0, self->seg_size,
                            0, UCS_SYS_CACHE_LINE_SIZE,
                            (config->tx_mpool.bufs_grow == 0) ?
                            32 : config->tx_mpool.bufs_grow,
                            config->tx_mpool.max_bufs,
                            &uct_tcp_mpool_ops, "uct_tcp_iface_tx_buf_mp");
    if (status != UCS_OK) {
        goto err;
    }

    status = ucs_mpool_init(&self->rx_mpool, 0, self->seg_size * 2,
                            0, UCS_SYS_CACHE_LINE_SIZE,
                            (config->rx_mpool.bufs_grow == 0) ?
                            32 : config->rx_mpool.bufs_grow,
                            config->rx_mpool.max_bufs,
                            &uct_tcp_mpool_ops, "uct_tcp_iface_rx_buf_mp");
    if (status != UCS_OK) {
        goto err_cleanup_tx_mpool;
    }

    if (ucs_derived_of(worker, uct_priv_worker_t)->thread_mode == UCS_THREAD_MODE_MULTI) {
        ucs_error("TCP transport does not support multi-threaded worker");
        return UCS_ERR_INVALID_PARAM;
    }

    status = uct_tcp_netif_inaddr(self->if_name, &self->config.ifaddr,
                                  &self->config.netmask);
    if (status != UCS_OK) {
        goto err_cleanup_rx_mpool;
    }

    status = ucs_event_set_create(&self->event_set);
    if (status != UCS_OK) {
        status = UCS_ERR_IO_ERROR;
        goto err_cleanup_rx_mpool;
    }

    status = uct_tcp_iface_listener_init(self);
    if (status != UCS_OK) {
        goto err_cleanup_event_set;
    }

    return UCS_OK;

err_cleanup_event_set:
    ucs_event_set_cleanup(self->event_set);
err_cleanup_rx_mpool:
    ucs_mpool_cleanup(&self->rx_mpool, 1);
err_cleanup_tx_mpool:
    ucs_mpool_cleanup(&self->tx_mpool, 1);
err:
    return status;
}

static void uct_tcp_iface_ep_list_cleanup(uct_tcp_iface_t *iface,
                                          ucs_list_link_t *ep_list)
{
    uct_tcp_ep_t *ep, *tmp;

    ucs_list_for_each_safe(ep, tmp, ep_list, list) {
        uct_tcp_cm_purge_ep(ep);
        uct_tcp_ep_destroy_internal(&ep->super.super);
    }
}

static void uct_tcp_iface_eps_cleanup(uct_tcp_iface_t *iface)
{
    ucs_list_link_t *ep_list;

    uct_tcp_iface_ep_list_cleanup(iface, &iface->ep_list);

    kh_foreach_value(&iface->ep_cm_map, ep_list, {
        uct_tcp_iface_ep_list_cleanup(iface, ep_list);
        ucs_free(ep_list);
    });

    kh_destroy_inplace(uct_tcp_cm_eps, &iface->ep_cm_map);
}

void uct_tcp_iface_add_ep(uct_tcp_ep_t *ep)
{
    uct_tcp_iface_t *iface = ucs_derived_of(ep->super.super.iface,
                                            uct_tcp_iface_t);
    UCS_ASYNC_BLOCK(iface->super.worker->async);
    ucs_list_add_tail(&iface->ep_list, &ep->list);
    UCS_ASYNC_UNBLOCK(iface->super.worker->async);
}

void uct_tcp_iface_remove_ep(uct_tcp_ep_t *ep)
{
    uct_tcp_iface_t *iface = ucs_derived_of(ep->super.super.iface,
                                            uct_tcp_iface_t);
    UCS_ASYNC_BLOCK(iface->super.worker->async);
    ucs_list_del(&ep->list);
    UCS_ASYNC_UNBLOCK(iface->super.worker->async);
}

static UCS_CLASS_CLEANUP_FUNC(uct_tcp_iface_t)
{
    ucs_status_t status;

    ucs_debug("tcp_iface %p: destroying", self);

    uct_base_iface_progress_disable(&self->super.super,
                                    UCT_PROGRESS_SEND |
                                    UCT_PROGRESS_RECV);

    status = ucs_async_remove_handler(self->listen_fd, 1);
    if (status != UCS_OK) {
        ucs_warn("failed to remove handler for server socket fd=%d", self->listen_fd);
    }

    uct_tcp_iface_eps_cleanup(self);

    ucs_mpool_cleanup(&self->rx_mpool, 1);
    ucs_mpool_cleanup(&self->tx_mpool, 1);

    uct_tcp_iface_listen_close(self);
    ucs_event_set_cleanup(self->event_set);
}

UCS_CLASS_DEFINE(uct_tcp_iface_t, uct_base_iface_t);
static UCS_CLASS_DEFINE_NEW_FUNC(uct_tcp_iface_t, uct_iface_t, uct_md_h,
                                 uct_worker_h, const uct_iface_params_t*,
                                 const uct_iface_config_t*);

static ucs_status_t uct_tcp_query_tl_resources(uct_md_h md,
                                               uct_tl_resource_desc_t **resource_p,
                                               unsigned *num_resources_p)
{
    uct_tl_resource_desc_t *resources, *tmp, *resource;
    static const char *netdev_dir = "/sys/class/net";
    struct dirent *entry;
    unsigned num_resources;
    ucs_status_t status;
    DIR *dir;

    dir = opendir(netdev_dir);
    if (dir == NULL) {
        ucs_error("opendir(%s) failed: %m", netdev_dir);
        status = UCS_ERR_IO_ERROR;
        goto out;
    }

    resources     = NULL;
    num_resources = 0;
    for (;;) {
        errno = 0;
        entry = readdir(dir);
        if (entry == NULL) {
            if (errno != 0) {
                ucs_error("readdir(%s) failed: %m", netdev_dir);
                ucs_free(resources);
                status = UCS_ERR_IO_ERROR;
                goto out_closedir;
            }
            break; /* no more items */
        }

        if (!ucs_netif_is_active(entry->d_name)) {
            continue;
        }

        tmp = ucs_realloc(resources, sizeof(*resources) * (num_resources + 1),
                          "resource desc");
        if (tmp == NULL) {
            ucs_free(resources);
            status = UCS_ERR_NO_MEMORY;
            goto out_closedir;
        }
        resources = tmp;

        resource = &resources[num_resources++];
        ucs_snprintf_zero(resource->tl_name, sizeof(resource->tl_name),
                          "%s", UCT_TCP_NAME);
        ucs_snprintf_zero(resource->dev_name, sizeof(resource->dev_name),
                          "%s", entry->d_name);
        resource->dev_type = UCT_DEVICE_TYPE_NET;
    }

    *num_resources_p = num_resources;
    *resource_p      = resources;
    status           = UCS_OK;

out_closedir:
    closedir(dir);
out:
    return status;
}

UCT_TL_COMPONENT_DEFINE(uct_tcp_tl, uct_tcp_query_tl_resources, uct_tcp_iface_t,
                        UCT_TCP_NAME, "TCP_", uct_tcp_iface_config_table,
                        uct_tcp_iface_config_t);
UCT_MD_REGISTER_TL(&uct_tcp_md, &uct_tcp_tl);
<|MERGE_RESOLUTION|>--- conflicted
+++ resolved
@@ -140,7 +140,6 @@
     unsigned *count  = (unsigned*)arg;
     uct_tcp_ep_t *ep = (uct_tcp_ep_t*)callback_data;
 
-<<<<<<< HEAD
     ucs_assertv(ep->conn_state != UCT_TCP_EP_CONN_STATE_CLOSED, "ep=%p", ep);
 
     if (epoll_events & EPOLLIN) {
@@ -148,13 +147,6 @@
     }
     if (epoll_events & EPOLLOUT) {
         count += uct_tcp_ep_progress_tx(ep);
-=======
-    if (event_set_events & UCS_EVENT_SET_EVREAD) {
-        *count += uct_tcp_ep_progress(ep, UCT_TCP_EP_CTX_TYPE_RX);
-    }
-    if (event_set_events & UCS_EVENT_SET_EVWRITE) {
-        *count += uct_tcp_ep_progress(ep, UCT_TCP_EP_CTX_TYPE_TX);
->>>>>>> 0a3bcffe
     }
 }
 
