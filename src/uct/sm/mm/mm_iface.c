--- conflicted
+++ resolved
@@ -207,12 +207,8 @@
     size_t size_to_alloc;
 
     /* allocate the receive FIFO */
-<<<<<<< HEAD
+
     size_to_alloc = UCT_MM_GET_FIFO_SIZE(iface);
-=======
-    size_to_alloc = UCS_SYS_CACHE_LINE_SIZE -1 + UCT_MM_FIFO_CTL_SIZE_ALIGNED +
-                    (config->fifo_size * iface->elem_size);
->>>>>>> c730020b
 
     status = uct_mm_pd_mapper_ops(pd)->alloc(&size_to_alloc, config->hugetlb_mode,
                                              &iface->shared_mem, &iface->fifo_mm_id
@@ -325,11 +321,7 @@
     ucs_status_t status;
 
     /* release the memory allocated for the FIFO */
-<<<<<<< HEAD
-    status = uct_mm_pd_mapper_ops(self->super.pd)->free(self->recv_fifo);
-=======
-    status = uct_mm_pd_mapper_ops(self->super.pd)->release(self->shared_mem);
->>>>>>> c730020b
+    status = uct_mm_pd_mapper_ops(self->super.pd)->free(self->shared_mem);
     if (status != UCS_OK) {
         ucs_warn("Unable to release shared memory segment: %m");
     }
