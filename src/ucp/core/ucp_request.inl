/**
 * Copyright (C) Mellanox Technologies Ltd. 2001-2016.  ALL RIGHTS RESERVED.
 *
 * See file LICENSE for terms.
 */

#include "ucp_request.h"
#include "ucp_worker.h"
#include "ucp_ep.inl"

#include <ucp/core/ucp_worker.h>
#include <ucp/dt/dt.h>
#include <ucs/debug/profile.h>
#include <ucs/datastruct/mpool.inl>
#include <inttypes.h>


#define UCP_REQUEST_FLAGS_FMT \
    "%c%c%c%c%c%c%c%c%c"

#define UCP_REQUEST_FLAGS_ARG(_flags) \
    (((_flags) & UCP_REQUEST_FLAG_COMPLETED)       ? 'd' : '-'), \
    (((_flags) & UCP_REQUEST_FLAG_RELEASED)        ? 'f' : '-'), \
    (((_flags) & UCP_REQUEST_FLAG_BLOCKING)        ? 'b' : '-'), \
    (((_flags) & UCP_REQUEST_FLAG_EXPECTED)        ? 'e' : '-'), \
    (((_flags) & UCP_REQUEST_FLAG_LOCAL_COMPLETED) ? 'L' : '-'), \
    (((_flags) & UCP_REQUEST_FLAG_CALLBACK)        ? 'c' : '-'), \
    (((_flags) & UCP_REQUEST_FLAG_RECV)            ? 'r' : '-'), \
    (((_flags) & UCP_REQUEST_FLAG_SYNC)            ? 's' : '-'), \
    (((_flags) & UCP_REQUEST_FLAG_RNDV)            ? 'v' : '-')


/* defined as a macro to print the call site */
#define ucp_request_get(_worker) \
    ({ \
        ucp_request_t *_req = ucs_mpool_get_inline(&(_worker)->req_mp); \
        if (_req != NULL) { \
            VALGRIND_MAKE_MEM_DEFINED(_req + 1, \
                                      (_worker)->context->config.request.size); \
            ucs_trace_req("allocated request %p", _req); \
            UCS_PROFILE_REQUEST_NEW(_req, "ucp_request", 0); \
        } \
        _req; \
    })

#define ucp_request_complete(_req, _cb, _status, ...) \
    { \
        (_req)->status = (_status); \
        if (ucs_likely((_req)->flags & UCP_REQUEST_FLAG_CALLBACK)) { \
            (_req)->_cb((_req) + 1, (_status), ## __VA_ARGS__); \
        } \
        if (ucs_unlikely(((_req)->flags  |= UCP_REQUEST_FLAG_COMPLETED) & \
                         UCP_REQUEST_FLAG_RELEASED)) { \
            ucp_request_put(_req); \
        } \
    }

#define ucp_request_set_callback(_req, _cb, _value) \
    { \
        (_req)->_cb    = _value; \
        (_req)->flags |= UCP_REQUEST_FLAG_CALLBACK; \
        ucs_trace_data("request %p %s set to %p", _req, #_cb, _value); \
    }


static UCS_F_ALWAYS_INLINE void
ucp_request_put(ucp_request_t *req)
{
    ucs_trace_req("put request %p", req);
    UCS_PROFILE_REQUEST_FREE(req);
    ucs_mpool_put_inline(req);
}

static UCS_F_ALWAYS_INLINE void
ucp_request_complete_send(ucp_request_t *req, ucs_status_t status)
{
    ucs_trace_req("completing send request %p (%p) "UCP_REQUEST_FLAGS_FMT" %s",
                  req, req + 1, UCP_REQUEST_FLAGS_ARG(req->flags),
                  ucs_status_string(status));
    UCS_PROFILE_REQUEST_EVENT(req, "complete_send", status);
    ucp_request_complete(req, send.cb, status);
}

static UCS_F_ALWAYS_INLINE void
ucp_request_complete_tag_recv(ucp_request_t *req, ucs_status_t status)
{
    ucs_trace_req("completing receive request %p (%p) "UCP_REQUEST_FLAGS_FMT
                  " stag 0x%"PRIx64" len %zu, %s",
                  req, req + 1, UCP_REQUEST_FLAGS_ARG(req->flags),
                  req->recv.tag.info.sender_tag, req->recv.tag.info.length,
                  ucs_status_string(status));
    UCS_PROFILE_REQUEST_EVENT(req, "complete_recv", status);
    if (req->flags & UCP_REQUEST_FLAG_BLOCK_OFFLOAD) {
        --req->recv.worker->tm.offload.sw_req_count;
    }
    ucp_request_complete(req, recv.tag.cb, status, &req->recv.tag.info);
}

static UCS_F_ALWAYS_INLINE void
ucp_request_complete_stream_recv(ucp_request_t *req,
                                 ucp_ep_ext_stream_t* ep_stream,
                                 ucs_status_t status)
{
    /* dequeue request before complete */
    ucp_request_t *check_req UCS_V_UNUSED =
            ucs_queue_pull_elem_non_empty(&ep_stream->match_q, ucp_request_t,
                                          recv.queue);
    ucs_assert(check_req               == req);
    ucs_assert(req->recv.state.offset  >  0);

    req->recv.stream.length = req->recv.state.offset;
    ucs_trace_req("completing stream receive request %p (%p) "
                  UCP_REQUEST_FLAGS_FMT" count %zu, %s",
                  req, req + 1, UCP_REQUEST_FLAGS_ARG(req->flags),
                  req->recv.stream.length, ucs_status_string(status));
    UCS_PROFILE_REQUEST_EVENT(req, "complete_recv", status);
    ucp_request_complete(req, recv.stream.cb, status, req->recv.stream.length);
}

/*
 * @return Whether completed.
 *         *req_status if filled with the completion status if completed.
 */
static int UCS_F_ALWAYS_INLINE
ucp_request_try_send(ucp_request_t *req, ucs_status_t *req_status)
{
    ucs_status_t status;

    status = req->send.uct.func(&req->send.uct);
    if (status == UCS_OK) {
        /* Completed the operation */
        *req_status = UCS_OK;
        return 1;
    } else if (status == UCS_INPROGRESS) {
        /* Not completed, but made progress */
        return 0;
    } else if (status != UCS_ERR_NO_RESOURCE) {
        /* Unexpected error */
        ucp_request_complete_send(req, status);
        *req_status = status;
        return 1;
    }

    /* No send resources, try to add to pending queue */
    ucs_assert(status == UCS_ERR_NO_RESOURCE);
    return ucp_request_pending_add(req, req_status);
}

/**
 * Start sending a request.
 *
 * @param [in]  req   Request to start.
 *
 * @return UCS_OK - completed (callback will not be called)
 *         UCS_INPROGRESS - started but not completed
 *         other error - failure
 */
static UCS_F_ALWAYS_INLINE ucs_status_t
ucp_request_send(ucp_request_t *req)
{
    ucs_status_t status = UCS_ERR_NOT_IMPLEMENTED;
    while (!ucp_request_try_send(req, &status));
    return status;
}

static UCS_F_ALWAYS_INLINE
void ucp_request_send_generic_dt_finish(ucp_request_t *req)
{
    ucp_dt_generic_t *dt;
    if (UCP_DT_IS_GENERIC(req->send.datatype)) {
        dt = ucp_dt_generic(req->send.datatype);
        ucs_assert(NULL != dt);
        dt->ops.finish(req->send.state.dt.dt.generic.state);
    }
}

static UCS_F_ALWAYS_INLINE
void ucp_request_recv_generic_dt_finish(ucp_request_t *req)
{
    ucp_dt_generic_t *dt;
    if (UCP_DT_IS_GENERIC(req->recv.datatype)) {
        dt = ucp_dt_generic(req->recv.datatype);
        ucs_assert(NULL != dt);
        dt->ops.finish(req->recv.state.dt.generic.state);
    }
}

static UCS_F_ALWAYS_INLINE void
ucp_request_recv_state_init(ucp_request_t *req, void *buffer, ucp_datatype_t dt,
                            size_t dt_count)
{
    ucp_dt_generic_t *dt_gen;

    req->recv.state.offset = 0;

    switch (dt & UCP_DATATYPE_CLASS_MASK) {
    case UCP_DATATYPE_CONTIG:
        req->recv.state.dt.contig.md_map     = 0;
        break;
   case UCP_DATATYPE_IOV:
        req->recv.state.dt.iov.iov_offset    = 0;
        req->recv.state.dt.iov.iovcnt_offset = 0;
        req->recv.state.dt.iov.iovcnt        = dt_count;
        req->recv.state.dt.iov.dt_reg        = NULL;
        break;
    case UCP_DATATYPE_GENERIC:
        dt_gen = ucp_dt_generic(dt);
        req->recv.state.dt.generic.state =
            UCS_PROFILE_NAMED_CALL("dt_start", dt_gen->ops.start_unpack,
                                   dt_gen->context, buffer, dt_count);
        ucs_trace_req("req %p buffer %p count %zu dt_gen state=%p", req, buffer,
                      dt_count, req->recv.state.dt.generic.state);
        break;
    default:
        break;
    }
}

static UCS_F_ALWAYS_INLINE void
ucp_request_send_state_init(ucp_request_t *req, ucp_datatype_t datatype,
                            size_t dt_count)
{
    ucp_dt_generic_t *dt_gen;
    void             *state_gen;

    VALGRIND_MAKE_MEM_UNDEFINED(&req->send.state.uct_comp.count,
                                sizeof(req->send.state.uct_comp.count));
    VALGRIND_MAKE_MEM_UNDEFINED(&req->send.state.dt.offset,
                                sizeof(req->send.state.dt.offset));

    req->send.state.uct_comp.func = NULL;

    switch (datatype & UCP_DATATYPE_CLASS_MASK) {
    case UCP_DATATYPE_CONTIG:
        req->send.state.dt.dt.contig.md_map     = 0;
        return;
    case UCP_DATATYPE_IOV:
        req->send.state.dt.dt.iov.iovcnt_offset = 0;
        req->send.state.dt.dt.iov.iov_offset    = 0;
        req->send.state.dt.dt.iov.iovcnt        = dt_count;
        req->send.state.dt.dt.iov.dt_reg        = NULL;
        return;
    case UCP_DATATYPE_GENERIC:
        dt_gen    = ucp_dt_generic(datatype);
        state_gen = dt_gen->ops.start_pack(dt_gen->context, req->send.buffer,
                                           dt_count);
        req->send.state.dt.dt.generic.state = state_gen;
        return;
    default:
        ucs_fatal("Invalid data type");
    }
}

static UCS_F_ALWAYS_INLINE void
ucp_request_send_state_reset(ucp_request_t *req,
                             uct_completion_callback_t comp_cb, unsigned proto)
{
    switch (proto) {
    case UCP_REQUEST_SEND_PROTO_RMA:
        ucs_assert(UCP_DT_IS_CONTIG(req->send.datatype));
        /* Fall through */
    case UCP_REQUEST_SEND_PROTO_RNDV_GET:
    case UCP_REQUEST_SEND_PROTO_RNDV_PUT:
    case UCP_REQUEST_SEND_PROTO_ZCOPY_AM:
        req->send.state.uct_comp.func       = comp_cb;
        req->send.state.uct_comp.count      = 0;
        /* Fall through */
    case UCP_REQUEST_SEND_PROTO_BCOPY_AM:
        req->send.state.dt.offset           = 0;
        break;
    default:
        ucs_fatal("unknown protocol");
    }
}

/**
 * Advance state of send request after UCT operation. This function applies
 * @a new_dt_state to @a req request according to @a proto protocol. Also, UCT
 * completion counter will be incremented if @a proto requires it.
 *
 * @param [inout]   req             Send request.
 * @param [in]      new_dt_state    State which was progressed by
 *                                  @ref ucp_dt_pack or @ref ucp_dt_iov_copy_uct.
 * @param [in]      proto           Internal UCP protocol identifier
 *                                  (UCP_REQUEST_SEND_PROTO_*)
 * @param [in]      status          Status of the last UCT operation which
 *                                  progressed @a proto protocol.
 */
static UCS_F_ALWAYS_INLINE void
ucp_request_send_state_advance(ucp_request_t *req,
                               const ucp_dt_state_t *new_dt_state,
                               unsigned proto, ucs_status_t status)
{
    if (ucs_unlikely(UCS_STATUS_IS_ERR(status))) {
        /* Don't advance after failed operation in order to continue on next try
         * from last valid point.
         */
        return;
    }

    switch (proto) {
    case UCP_REQUEST_SEND_PROTO_RMA:
        if (status == UCS_INPROGRESS) {
            ++req->send.state.uct_comp.count;
        }
        break;
    case UCP_REQUEST_SEND_PROTO_ZCOPY_AM:
        /* Fall through */
    case UCP_REQUEST_SEND_PROTO_RNDV_GET:
    case UCP_REQUEST_SEND_PROTO_RNDV_PUT:
        if (status == UCS_INPROGRESS) {
            ++req->send.state.uct_comp.count;
        }
        /* Fall through */
    case UCP_REQUEST_SEND_PROTO_BCOPY_AM:
        ucs_assert(new_dt_state != NULL);
        if (UCP_DT_IS_CONTIG(req->send.datatype)) {
            req->send.state.dt.offset = new_dt_state->offset;
        } else {
            req->send.state.dt        = *new_dt_state;
        }
        break;
    default:
        ucs_fatal("unknown protocol");
    }

    /* offset is not used for RMA */
    ucs_assert((proto == UCP_REQUEST_SEND_PROTO_RMA) ||
               (req->send.state.dt.offset <= req->send.length));
}

/* Fast-forward to data end */
static UCS_F_ALWAYS_INLINE void
ucp_request_send_state_ff(ucp_request_t *req, ucs_status_t status)
{
    if (req->send.state.uct_comp.func) {
        req->send.state.dt.offset = req->send.length;
        if (status == UCS_ERR_CANCELED) {
            req->send.state.uct_comp.count = 0;
        }
        req->send.state.uct_comp.func(&req->send.state.uct_comp, status);
    } else {
        ucp_request_complete_send(req, status);
    }
}

static UCS_F_ALWAYS_INLINE ucs_status_t
ucp_request_send_buffer_reg(ucp_request_t *req, ucp_md_map_t md_map)
{
    return ucp_request_memory_reg(req->send.ep->worker->context, md_map,
                                  (void*)req->send.buffer, req->send.length,
                                  req->send.datatype, &req->send.state.dt, req);
}

static UCS_F_ALWAYS_INLINE ucs_status_t
ucp_request_send_buffer_reg_lane(ucp_request_t *req, ucp_lane_index_t lane)
{
    ucp_md_map_t md_map = UCS_BIT(ucp_ep_md_index(req->send.ep, lane));
    return ucp_request_send_buffer_reg(req, md_map);
}

static UCS_F_ALWAYS_INLINE ucs_status_t
ucp_request_recv_buffer_reg(ucp_request_t *req, ucp_md_map_t md_map)
{
    return ucp_request_memory_reg(req->recv.worker->context, md_map,
                                  req->recv.buffer, req->recv.length,
                                  req->recv.datatype, &req->recv.state, req);
}

static UCS_F_ALWAYS_INLINE void ucp_request_send_buffer_dereg(ucp_request_t *req)
{
    ucp_request_memory_dereg(req->send.ep->worker->context, req->send.datatype,
                             &req->send.state.dt, req);
}

static UCS_F_ALWAYS_INLINE void ucp_request_recv_buffer_dereg(ucp_request_t *req)
{
    ucp_request_memory_dereg(req->recv.worker->context, req->recv.datatype,
                             &req->recv.state, req);
}

static UCS_F_ALWAYS_INLINE void
ucp_request_wait_uct_comp(ucp_request_t *req)
{
    while (req->send.state.uct_comp.count > 0) {
        ucp_worker_progress(req->send.ep->worker);
    }
}

static UCS_F_ALWAYS_INLINE
uct_rkey_bundle_t *ucp_tag_rndv_rkey_bundle(ucp_request_t *req, int idx)
{
    ucs_assert((idx >= 0) && (idx < UCP_MAX_OP_MDS));
    return &req->send.rndv_get.rkey->rkey_bundle[idx];
}

static UCS_F_ALWAYS_INLINE
uct_rkey_t ucp_tag_rndv_rkey(ucp_request_t *req, int idx)
{
    return (req->send.rndv_get.rkey != NULL) ?
           ucp_tag_rndv_rkey_bundle(req, idx)->rkey : UCT_INVALID_RKEY;
}

static UCS_F_ALWAYS_INLINE
int ucp_tag_rndv_is_rkey_valid(ucp_request_t *req, int idx)
{
    return (req->send.rndv_get.rkey != NULL) &&
           (ucp_tag_rndv_rkey_bundle(req, idx)->rkey != UCT_INVALID_RKEY);
}

static UCS_F_ALWAYS_INLINE void
ucp_request_rndv_get_init(ucp_request_t *req)
{
    int i;

    ucs_trace_req("rendezvous-get create request %p", req);
    req->send.rndv_get.rkey = ucs_mpool_get_inline(&req->send.ep->worker->rndv_get_mp);
    ucs_assert_always(req->send.rndv_get.rkey != NULL);

    req->send.rndv_get.lane_idx  = 0;
    req->send.rndv_get.num_lanes = 0;

    for (i = 0; i < UCP_MAX_OP_MDS; i++) {
        ucp_tag_rndv_rkey_bundle(req, i)->rkey = UCT_INVALID_RKEY;
    }
}

static UCS_F_ALWAYS_INLINE void
ucp_request_rndv_get_release(ucp_request_t *req)
{
    int i;

    ucs_trace_req("release request rndv-get remote key. req: %p", req);

    if (req->send.rndv_get.rkey == NULL) {
        return;
    }

    for (i = 0; i < UCP_MAX_OP_MDS; i++) {
        if (ucp_tag_rndv_is_rkey_valid(req, i)) {
            uct_rkey_release(ucp_tag_rndv_rkey_bundle(req, i));
        }
    }

    ucs_mpool_put_inline(req->send.rndv_get.rkey);
<<<<<<< HEAD
}

static UCS_F_ALWAYS_INLINE
void ucp_request_rndv_buffer_dereg(ucp_request_t *req)
{
    ucp_request_rndv_buffer_dereg_unused(req, UCP_NULL_LANE);
}
=======
}
>>>>>>> 6a308e43
<|MERGE_RESOLUTION|>--- conflicted
+++ resolved
@@ -443,14 +443,4 @@
     }
 
     ucs_mpool_put_inline(req->send.rndv_get.rkey);
-<<<<<<< HEAD
-}
-
-static UCS_F_ALWAYS_INLINE
-void ucp_request_rndv_buffer_dereg(ucp_request_t *req)
-{
-    ucp_request_rndv_buffer_dereg_unused(req, UCP_NULL_LANE);
-}
-=======
-}
->>>>>>> 6a308e43
+}