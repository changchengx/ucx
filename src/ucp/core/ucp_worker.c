--- conflicted
+++ resolved
@@ -760,13 +760,8 @@
         }
     }
 
-<<<<<<< HEAD
-    /* Initialize AM memory pool */
-    status = ucp_worker_init_am_mpool(worker, rx_headroom);
-=======
     /* Init AM and registered memory pools */
     status = ucp_worker_init_mpools(worker, rx_headroom);
->>>>>>> 8733c7d3
     if (status != UCS_OK) {
         goto err_close_ifaces;
     }
