--- conflicted
+++ resolved
@@ -1865,6 +1865,17 @@
     ++worker->rkey_config_count;
     *cfg_index_p = rkey_cfg_index;
     return UCS_OK;
+}
+
+static void ucp_worker_destroy_ep_configs(ucp_worker_h worker)
+{
+    unsigned i;
+
+    for (i = 0; i < worker->ep_config_count; ++i) {
+        ucp_ep_config_cleanup(worker, &worker->ep_config[i]);
+    }
+
+    worker->ep_config_count = 0;
 }
 
 ucs_status_t ucp_worker_create(ucp_context_h context,
@@ -2058,7 +2069,10 @@
     ucs_ptr_map_destroy(&worker->ptr_map);
 err_free:
     ucs_strided_alloc_cleanup(&worker->ep_alloc);
+    kh_destroy_inplace(ucp_worker_discard_uct_ep_hash,
+                       &worker->discard_uct_ep_hash);
     kh_destroy_inplace(ucp_worker_rkey_config, &worker->rkey_config_hash);
+    ucp_worker_destroy_ep_configs(worker);
     ucs_free(worker);
     return status;
 }
@@ -2073,17 +2087,6 @@
     }
 }
 
-static void ucp_worker_destroy_ep_configs(ucp_worker_h worker)
-{
-    unsigned i;
-
-    for (i = 0; i < worker->ep_config_count; ++i) {
-        ucp_ep_config_cleanup(worker, &worker->ep_config[i]);
-    }
-
-    worker->ep_config_count = 0;
-}
-
 void ucp_worker_destroy(ucp_worker_h worker)
 {
     ucs_trace_func("worker=%p", worker);
@@ -2091,20 +2094,15 @@
     UCS_ASYNC_BLOCK(&worker->async);
     ucp_worker_destroy_eps(worker);
     ucp_worker_remove_am_handlers(worker);
-<<<<<<< HEAD
-=======
     ucp_am_cleanup(worker);
-    ucp_worker_close_cms(worker);
 
     if (worker->flush_ops_count != 0) {
         ucs_warn("not all pending operations (%u) were flushed on worker %p "
                  "that is being destroyed",
                  worker->flush_ops_count, worker);
     }
->>>>>>> 89eb98a8
     UCS_ASYNC_UNBLOCK(&worker->async);
 
-    ucp_am_cleanup(worker);
     ucp_tag_match_cleanup(&worker->tm);
     ucp_worker_destroy_mpools(worker);
     ucp_worker_destroy_mem_type_endpoints(worker);
@@ -2114,19 +2112,12 @@
     ucp_worker_wakeup_cleanup(worker);
     uct_worker_destroy(worker->uct);
     ucs_async_context_cleanup(&worker->async);
-<<<<<<< HEAD
-=======
-    ucs_conn_match_cleanup(&worker->conn_match_ctx);
-    kh_destroy_inplace(ucp_worker_discard_uct_ep_hash,
-                       &worker->discard_uct_ep_hash);
-    kh_destroy_inplace(ucp_worker_rkey_config, &worker->rkey_config_hash);
-    ucs_ptr_map_destroy(&worker->ptr_map);
-    ucs_strided_alloc_cleanup(&worker->ep_alloc);
->>>>>>> 89eb98a8
     UCS_STATS_NODE_FREE(worker->tm_offload_stats);
     UCS_STATS_NODE_FREE(worker->stats);
     ucs_ptr_map_destroy(&worker->ptr_map);
     ucs_strided_alloc_cleanup(&worker->ep_alloc);
+    kh_destroy_inplace(ucp_worker_discard_uct_ep_hash,
+                       &worker->discard_uct_ep_hash);
     kh_destroy_inplace(ucp_worker_rkey_config, &worker->rkey_config_hash);
     ucp_worker_destroy_ep_configs(worker);
     ucs_free(worker);
