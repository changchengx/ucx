--- conflicted
+++ resolved
@@ -2885,13 +2885,8 @@
  *         GPU device) or some specific datatype.
  * @note After this call UCP takes ownership of @a data_desc descriptor, so
  *       there is no need to release it even if the operation fails.
-<<<<<<< HEAD
  *       The routine returns a request handle instead, which can be used for
  *       tracking operation progress.
-=======
- *       The routine returns a request handle instead, which can further be used
- *       for tracking operation progress.
->>>>>>> 99f60ee0
  *
  * @param [in]  worker     Worker that is used for the receive operation.
  * @param [in]  data_desc  Data descriptor, provided in
