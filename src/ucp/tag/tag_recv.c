--- conflicted
+++ resolved
@@ -77,12 +77,7 @@
         {
             ucp_tag_log_match(recv_tag, rdesc->length - rdesc->hdr_len, req, tag,
                               tag_mask, req->recv.state.offset, "unexpected");
-<<<<<<< HEAD
-            ucs_queue_del_iter(&context->tm.unexpected, iter);
-
-=======
             ucp_tag_unexp_remove(rdesc);
->>>>>>> d851d490
             if (rdesc->flags & UCP_RECV_DESC_FLAG_EAGER) {
                 UCS_PROFILE_REQUEST_EVENT(req, "eager_match", 0);
                 status = ucp_eager_unexp_match(worker, rdesc, recv_tag, flags,
@@ -206,17 +201,9 @@
         req->recv.tag      = tag;
         req->recv.tag_mask = tag_mask;
         req->recv.cb       = cb;
-<<<<<<< HEAD
-
-        ucp_tag_exp_add(&worker->context->tm, req);
-
-        ucs_trace_req("%s returning expected request %p (%p)", debug_name,
-                      req, req + 1);
-=======
         ucp_tag_exp_push(&context->tm, queue, req);
         ucs_trace_req("%s returning expected request %p (%p)", debug_name, req,
                       req + 1);
->>>>>>> d851d490
     }
 
     return status;
