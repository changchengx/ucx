--- conflicted
+++ resolved
@@ -486,24 +486,6 @@
     }
 }
 
-<<<<<<< HEAD
-UCS_TEST_P(test_uct_cm_sockaddr, cm_open_listen_close)
-{
-    UCS_TEST_MESSAGE << "Testing " << m_listen_addr
-                     << " Interface: " << GetParam()->dev_name;
-
-    cm_listen_and_connect();
-
-    wait_for_bits(&m_cm_state, TEST_CM_STATE_SERVER_CONNECTED |
-                               TEST_CM_STATE_CLIENT_CONNECTED);
-    EXPECT_TRUE(ucs_test_all_flags(m_cm_state, (TEST_CM_STATE_SERVER_CONNECTED |
-                                                TEST_CM_STATE_CLIENT_CONNECTED)));
-
-    cm_disconnect(m_client);
-}
-
-UCS_TEST_P(test_uct_cm_sockaddr, cm_server_reject)
-=======
 UCS_TEST_P(test_uct_cm_sockaddr, listener_query)
 {
     uct_listener_attr_t attr;
@@ -533,8 +515,22 @@
     EXPECT_EQ(m_listen_addr.get_port(), htons(port));
 }
 
-UCS_TEST_P(test_uct_cm_sockaddr, listen_and_init_connect)
->>>>>>> 22649d64
+UCS_TEST_P(test_uct_cm_sockaddr, cm_open_listen_close)
+{
+    UCS_TEST_MESSAGE << "Testing " << m_listen_addr
+                     << " Interface: " << GetParam()->dev_name;
+
+    cm_listen_and_connect();
+
+    wait_for_bits(&m_cm_state, TEST_CM_STATE_SERVER_CONNECTED |
+                               TEST_CM_STATE_CLIENT_CONNECTED);
+    EXPECT_TRUE(ucs_test_all_flags(m_cm_state, (TEST_CM_STATE_SERVER_CONNECTED |
+                                                TEST_CM_STATE_CLIENT_CONNECTED)));
+
+    cm_disconnect(m_client);
+}
+
+UCS_TEST_P(test_uct_cm_sockaddr, cm_server_reject)
 {
     UCS_TEST_MESSAGE << "Testing "     << m_listen_addr
                      << " Interface: " << GetParam()->dev_name;
